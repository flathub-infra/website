--- conflicted
+++ resolved
@@ -156,12 +156,7 @@
       "text": "<0>Zur Vervollständigung der Einrichtung, starte dein System neu. Jetzt musst du nur noch <2>Apps installieren</2>!</0> <p>Merke: Grafische Installation von Flatpak apps mag mit Gentoo nicht möglich sein.</p>"
     },
     "step-1": {
-      "name": "Flatpak installieren",
-<<<<<<< HEAD
-      "text": "<p>Um Flatpak auf Gentoo zu installieren, öffne die Terminal-App und führe aus:</p> <2>/2>"
-=======
-      "text": "<p>Um Flatpak auf Gentoo zu installieren, öffne die Terminal-App und führe aus:</p> <2></2>"
->>>>>>> 5a53b1d7
+      "name": "Flatpak installieren"
     },
     "step-2": {
       "name": "Das Flathub-Repository hinzufügen",
@@ -179,12 +174,7 @@
       "text": "<p> Um Flatpak auf Kubuntu zu installieren, Öffne Discover, gehe auf Einstellungen, installiere das Flatpak Backend und starte Discover neu.</p>"
     },
     "step-2": {
-      "name": "Installier das Flatpak-Systemeinstellungs Addon",
-<<<<<<< HEAD
-      "text": "<p> Um die Flatpak-Unterstützung in die Plasma-Systemeinstellungen zu integrieren, öffne die Terminal-App und führe aus:</p> <2>/2>"
-=======
-      "text": "<p> Um die Flatpak-Unterstützung in die Plasma-Systemeinstellungen zu integrieren, öffne die Terminal-App und führe aus:</p> <2></2>"
->>>>>>> 5a53b1d7
+      "name": "Installier das Flatpak-Systemeinstellungs Addon"
     },
     "step-3": {
       "name": "Das Flathub-Repository hinzufügen",
@@ -194,12 +184,7 @@
   "solus": {
     "distroName": "Solus",
     "step-1": {
-      "name": "Flatpak installieren",
-<<<<<<< HEAD
-      "text": "<p>Um Flatpak auf Solus zu installieren, öffne die Terminal-App und führe aus:</p> <2>/2>"
-=======
-      "text": "<p>Um Flatpak auf Solus zu installieren, öffne die Terminal-App und führe aus:</p> <2></2>"
->>>>>>> 5a53b1d7
+      "name": "Flatpak installieren"
     },
     "step-3": {
       "name": "Neustart",
@@ -220,12 +205,7 @@
       "text": "<0>Zur Vervollständigung der Einrichtung, starte dein System neu. Jetzt musst du nur noch <1>Apps installieren</1>!</0>"
     },
     "step-1": {
-      "name": "Flatpak installieren",
-<<<<<<< HEAD
-      "text": "<p>Flatpak kann aus dem Community-Repository installiert werden. Führe Folgendes in einem Terminal aus:</p> <2>/2>"
-=======
-      "text": "<p>Flatpak kann aus dem Community-Repository installiert werden. Führe Folgendes in einem Terminal aus:</p> <2></2>"
->>>>>>> 5a53b1d7
+      "name": "Flatpak installieren"
     },
     "step-3": {
       "name": "Das Flathub-Repository hinzufügen",
