{
  "ubuntu": {
    "distroName": "Ubuntu",
    "step-1": {
<<<<<<< HEAD
      "name": "Paigalda Flatpak"
    },
    "step-3": {
      "name": "Lisa Flathubi koodihoidla"
=======
      "name": "Paigalda Flatpak",
      "text": "<0>Paigaldamaks Flatpakki <strong>Ubuntu versioonis 18.10 (Cosmic Cuttlefish) või hilisemas</strong>, ava terminalirakendus ja käivita:</0> <2></2> <4>Vanemate versioonide puhul <strong>kuni Ubuntu versioonini 18.04 LTS (Bionic Beaver)</strong>, ametlik Flatpaki PPA on vajalik Flatpaki paigaldamiseks ja uuendamiseks. PPA lisamiseks ja Flatpaki paigaldamiseks, ava terminalirakendus ja käivita:</4> <6></6>"
    },
    "step-3": {
      "name": "Lisa Flathubi koodihoidla",
      "text": "<p>Flathub parim koht Flatpaki rakenduste leidmiseks. Kasutuselevõtmiseks käivita:</p> <2></2>"
>>>>>>> 5a53b1d7
    },
    "step-4": {
      "name": "Käivita arvuti uuesti",
      "text": "<0>Flatpaki paigaldamise lõpetamiseks käivita arvuti uuesti. Nüüd polegi muud teha, kui <2>hakka rakendusi paigaldama</2>!</0>"
<<<<<<< HEAD
=======
    },
    "step-2": {
      "name": "Paigalda GNOME Tarkvara Flatpaki plugin"
>>>>>>> 5a53b1d7
    }
  },
  "fedora": {
    "distroName": "Fedora"
  },
  "manjaro": {
    "distroName": "Manjaro",
    "step-2": {
      "name": "Käivita arvuti uuesti",
      "text": "<0>Flatpaki paigaldamise lõpetamiseks käivita arvuti uuesti. Nüüd polegi muud teha, kui <2>hakka rakendusi paigaldama</2>!</0>"
    }
  },
  "endless_os": {
    "distroName": "Endless OS",
    "introduction": "<0>Flatpaki tugi on olemas alates Endless OSi versioonist 3.0.0 — lisatoimingud pole vajalikud!</0> <p>Kui kasutad vanemat versiooni, siis <2>uuenda Endless OS versioonini 3</2>.</p>"
  },
  "alt_linux": {
    "distroName": "ALT Linux",
    "step-3": {
      "text": "<0>Flatpaki paigaldamise lõpetamiseks käivita arvuti uuesti. Nüüd saadki <1>rakendusi paigaldama hakata</1>!</0>",
      "name": "Käivita arvuti uuesti"
    },
    "step-1": {
      "name": "Paigalda Flatpak"
    },
    "step-2": {
      "name": "Lisa Flathubi koodihoidla"
    }
  },
  "chrome_os": {
    "distroName": "ChromeOS",
    "step-3": {
      "name": "Paigalda Flatpak"
    },
    "step-4": {
<<<<<<< HEAD
      "name": "Lisa Flathubi koodihoidla"
=======
      "name": "Lisa Flathubi koodihoidla",
      "text": "<p>Flathub parim koht Flatpaki rakenduste leidmiseks. Kasutuselevõtmiseks käivita:</p> <2></2>"
>>>>>>> 5a53b1d7
    },
    "step-5": {
      "name": "Käivita arvuti uuesti",
      "text": "<0>Flatpaki paigaldamise lõpetamiseks käivita arvuti uuesti. Saa saad teha parema hiireklõpsuga terminalis ja valides „Taaskäivita Linux“. Nüüd polegi muud teha, kui <2>hakka rakendusi paigaldama</2>!</0>"
    }
  },
  "red_hat_enterprise_linux": {
    "distroName": "Red Hat Enterprise Linux"
  },
  "linux_mint": {
    "distroName": "Linux Mint",
    "introduction": "<0>Flatpaki tugi on olemas alates Linux Minti versioonist 18.3 — lisatoimingud pole vajalikud!</0> <p>Kui kasutad vanemat versiooni, siis <2>uuenda Linux Mint versioonini 18.3</2>.</p>"
  },
  "opensuse": {
    "distroName": "openSUSE",
    "step-1": {
      "name": "Paigalda Flatpak"
    },
    "step-3": {
      "name": "Käivita arvuti uuesti",
      "text": "<0>Flatpaki paigaldamise lõpetamiseks käivita arvuti uuesti. Nüüd polegi muud teha, kui <2>hakka rakendusi paigaldama</2>!</0>"
    },
    "step-2": {
<<<<<<< HEAD
      "name": "Lisa Flathubi koodihoidla"
=======
      "name": "Lisa Flathubi koodihoidla",
      "text": "<p>Flathub parim koht Flatpaki rakenduste leidmiseks. Kasutuselevõtmiseks käivita:</p> <2></2>"
>>>>>>> 5a53b1d7
    }
  },
  "arch": {
    "distroName": "Arch",
    "step-2": {
      "name": "Käivita arvuti uuesti",
      "text": "<0>Flatpaki paigaldamise lõpetamiseks käivita arvuti uuesti. Nüüd polegi muud teha, kui <2>hakka rakendusi paigaldama</2>!</0>"
    },
    "step-1": {
      "text": "<p>Paigaldamaks Flatpaki Archis, ava terminalirakendus ja käivita:</p> <2></2>",
      "name": "Paigalda Flatpak"
    }
  },
  "debian": {
    "distroName": "Debian",
    "step-1": {
<<<<<<< HEAD
      "name": "Paigalda Flatpak"
    },
    "step-3": {
      "name": "Lisa Flathubi koodihoidla"
=======
      "name": "Paigalda Flatpak",
      "text": "<p>Flatpaki tarkvarapakett on olemas Debiani versioonis 10 (Buster) uuemates. Selle paigaldamiseks käivita juurkasutajana:</p> <2></2>"
    },
    "step-3": {
      "name": "Lisa Flathubi koodihoidla",
      "text": "<0>Flathub parim koht Flatpaki rakenduste leidmiseks. Kasutuselevõtmiseks laadi alla ja paigalda <2>Flathubi tarkvarahoidla seadistusfail</2> või käivita terminalis järgnev käsk:</0> <2></2>"
>>>>>>> 5a53b1d7
    },
    "step-4": {
      "name": "Käivita arvuti uuesti",
      "text": "<0>Flatpaki paigaldamise lõpetamiseks käivita arvuti uuesti. Nüüd polegi muud teha, kui <2>hakka rakendusi paigaldama</2>!</0>"
<<<<<<< HEAD
=======
    },
    "step-2": {
      "name": "Paigalda tarkvarahalduritele Flatpaki plugin",
      "text": "<p>Kui kasutad GNOME'i, siis on hea mõte paigaldada Flatpaki plugin GNOME Tarkvara jaoks. Selleks käivita:</p> <2></2> <p>Kui kasutad KDE Plasmat, siis selle asemel paigalda Plasma Discoveri jaoks Flatpaki taustateenus:</p> <6></6>"
>>>>>>> 5a53b1d7
    }
  },
  "rocky_linux": {
    "distroName": "Rocky Linux",
    "step-2": {
<<<<<<< HEAD
      "name": "Lisa Flathubi koodihoidla"
=======
      "name": "Lisa Flathubi koodihoidla",
      "text": "<0>Flathub parim koht Flatpaki rakenduste leidmiseks. Kasutuselevõtmiseks laadi alla ja paigalda <2>Flathubi tarkvarahoidla seadistusfail</2> või käivita terminalis järgnev käsk:</0> <2></2>"
>>>>>>> 5a53b1d7
    },
    "step-3": {
      "name": "Käivita arvuti uuesti",
      "text": "<0>Flatpaki paigaldamise lõpetamiseks käivita arvuti uuesti. Nüüd polegi muud teha, kui <2>hakka rakendusi paigaldama</2>!</0>"
    },
    "step-1": {
      "name": "Paigalda Flatpak"
    }
  },
  "centos": {
    "distroName": "CentOS"
  },
  "eurolinux": {
    "distroName": "EuroLinux"
  },
  "almalinux": {
    "distroName": "AlmaLinux"
  },
  "gentoo": {
    "distroName": "Gentoo",
    "step-2": {
<<<<<<< HEAD
      "name": "Lisa Flathubi koodihoidla"
=======
      "name": "Lisa Flathubi koodihoidla",
      "text": "<p>Flathub parim koht Flatpaki rakenduste leidmiseks. Kasutuselevõtmiseks käivita:</p> <2></2>"
>>>>>>> 5a53b1d7
    },
    "step-3": {
      "name": "Käivita arvuti uuesti",
      "text": "<0>Flatpaki paigaldamise lõpetamiseks käivita arvuti uuesti. Nüüd polegi muud teha, kui <2>hakka rakendusi paigaldama</2>!</0> <p>Märkus: Flatpaki rakenduste paigaldamise graafiline kasutajaliides ei pruugi Gentoo puhul toimida.</p>"
    },
    "step-1": {
      "name": "Paigalda Flatpak"
    }
  },
  "kubuntu": {
    "distroName": "Kubuntu",
    "step-3": {
<<<<<<< HEAD
      "name": "Lisa Flathubi koodihoidla"
=======
      "name": "Lisa Flathubi koodihoidla",
      "text": "<p>Flathub parim koht Flatpaki rakenduste leidmiseks. Kasutuselevõtmiseks ava Discover, klõpsi valikut Seadistused ning lisa Flathubi tarkvarahoidla:</p>"
>>>>>>> 5a53b1d7
    },
    "step-4": {
      "name": "Käivita arvuti uuesti",
      "text": "<0>Flatpaki paigaldamise lõpetamiseks käivita arvuti uuesti. Nüüd polegi muud teha, kui <2>hakka rakendusi paigaldama</2>!</0>"
    },
    "step-1": {
      "name": "Paigalda Flatpak"
    }
  },
  "solus": {
    "distroName": "Solus",
    "step-2": {
<<<<<<< HEAD
      "name": "Lisa Flathubi koodihoidla"
=======
      "name": "Lisa Flathubi koodihoidla",
      "text": "<0>Flathub parim koht Flatpaki rakenduste leidmiseks. Kasutuselevõtmiseks laadi alla ja paigalda <2>Flathubi tarkvarahoidla seadistusfail</2> või käivita terminalis järgnev käsk:</0> <2></2>"
>>>>>>> 5a53b1d7
    },
    "step-1": {
      "name": "Paigalda Flatpak"
    },
    "step-3": {
      "name": "Käivita arvuti uuesti"
    }
  },
  "alpine": {
    "distroName": "Alpine",
    "step-1": {
      "name": "Paigalda Flatpak"
    },
    "step-3": {
<<<<<<< HEAD
      "name": "Lisa Flathubi koodihoidla"
=======
      "name": "Lisa Flathubi koodihoidla",
      "text": "<0>Flathub parim koht Flatpaki rakenduste leidmiseks. Kasutuselevõtmiseks laadi alla ja paigalda <2>Flathubi tarkvarahoidla seadistusfail</2> või käivita terminalis järgnev käsk:</0> <2></2>"
>>>>>>> 5a53b1d7
    },
    "step-4": {
      "name": "Käivita arvuti uuesti",
      "text": "<0>Flatpaki paigaldamise lõpetamiseks käivita arvuti uuesti. Nüüd polegi muud teha, kui <1>hakka rakendusi paigaldama</1>!</0>"
<<<<<<< HEAD
=======
    },
    "step-2": {
      "name": "Paigalda tarkvarahalduritele Flatpaki plugin"
>>>>>>> 5a53b1d7
    }
  },
  "mageia": {
    "distroName": "Mageia",
    "step-1": {
      "name": "Paigalda Flatpak"
    },
    "step-3": {
      "name": "Käivita arvuti uuesti",
      "text": "<0>Flatpaki paigaldamise lõpetamiseks käivita arvuti uuesti. Nüüd polegi muud teha, kui <2>hakka rakendusi paigaldama</2>!</0> <p>Märkus: Flatpaki rakenduste paigaldamise graafiline kasutajaliides ei pruugi Mageia puhul toimida.</p>"
    },
    "step-2": {
<<<<<<< HEAD
      "name": "Lisa Flathubi koodihoidla"
=======
      "name": "Lisa Flathubi koodihoidla",
      "text": "<0>Flathub parim koht Flatpaki rakenduste leidmiseks. Kasutuselevõtmiseks laadi alla ja paigalda <2>Flathubi tarkvarahoidla seadistusfail</2> või käivita terminalis järgnev käsk:</0> <2></2>"
>>>>>>> 5a53b1d7
    }
  },
  "openmandriva_lx": {
    "distroName": "OpenMandriva Lx"
  },
  "pop_os": {
    "distroName": "Pop!_OS",
    "step-2": {
<<<<<<< HEAD
      "name": "Lisa Flathubi koodihoidla"
=======
      "name": "Lisa Flathubi koodihoidla",
      "text": "<0>Flathub parim koht Flatpaki rakenduste leidmiseks. Kasutuselevõtmiseks laadi alla ja paigalda <2>Flathubi tarkvarahoidla seadistusfail</2> või käivita terminalis järgnev käsk:</0> <2></2>"
>>>>>>> 5a53b1d7
    },
    "step-1": {
      "name": "Paigalda Flatpak"
    },
    "step-3": {
      "name": "Käivita arvuti uuesti"
<<<<<<< HEAD
    }
=======
    },
    "introduction": "<0>Flatpaki tugi on olemas alates Pop!_OSi versioonist 20.04 — lisatoimingud pole vajalikud!</0> <p>Kui kasutad vanemat versiooni, siis järgi allpool toodud juhendit.</p>"
>>>>>>> 5a53b1d7
  },
  "elementary_os": {
    "distroName": "elementary OS"
  },
  "raspberry_pi_os": {
    "distroName": "Raspberry Pi OS",
    "step-1": {
      "name": "Paigalda Flatpak"
    },
    "step-2": {
      "name": "Lisa Flathubi koodihoidla"
    },
    "step-3": {
      "name": "Käivita arvuti uuesti"
    }
  },
  "clear_linux": {
    "distroName": "Clear Linux"
  },
  "void_linux": {
    "distroName": "Void Linux",
    "step-1": {
      "name": "Paigalda Flatpak"
    },
    "step-2": {
<<<<<<< HEAD
      "name": "Lisa Flathubi koodihoidla"
=======
      "name": "Lisa Flathubi koodihoidla",
      "text": "<p>Flathub parim koht Flatpaki rakenduste leidmiseks. Kasutuselevõtmiseks käivita:</p> <2></2>"
>>>>>>> 5a53b1d7
    },
    "step-3": {
      "name": "Käivita arvuti uuesti",
      "text": "<0>Flatpaki paigaldamise lõpetamiseks käivita arvuti uuesti. Nüüd polegi muud teha, kui <2>hakka rakendusi paigaldama</2>!</0>"
    }
  },
  "nixos": {
    "distroName": "NixOS",
    "step-2": {
<<<<<<< HEAD
      "name": "Lisa Flathubi koodihoidla"
=======
      "name": "Lisa Flathubi koodihoidla",
      "text": "<p>Flathub parim koht Flatpaki rakenduste leidmiseks. Kasutuselevõtmiseks käivita:</p> <2></2>"
>>>>>>> 5a53b1d7
    },
    "step-3": {
      "name": "Käivita arvuti uuesti",
      "text": "<0>Flatpaki paigaldamise lõpetamiseks käivita arvuti uuesti. Nüüd polegi muud teha, kui <2>hakka rakendusi paigaldama</2>!</0>"
    },
    "step-1": {
      "name": "Paigalda Flatpak"
    }
  },
  "pureos": {
    "distroName": "PureOS"
  },
  "turkman_linux": {
    "distroName": "Turkman Linux",
    "step-4": {
      "name": "Käivita arvuti uuesti"
    },
    "step-1": {
      "name": "Paigalda Flatpak"
    },
    "step-3": {
<<<<<<< HEAD
      "name": "Lisa Flathubi koodihoidla"
=======
      "name": "Lisa Flathubi koodihoidla",
      "text": "<p>Flathub parim koht Flatpaki rakenduste leidmiseks. Kasutuselevõtmiseks käivita:</p> <2></2>"
>>>>>>> 5a53b1d7
    }
  },
  "ataraxia_linux": {
    "distroName": "Ataraxia Linux",
    "step-2": {
<<<<<<< HEAD
      "name": "Lisa Flathubi koodihoidla"
=======
      "name": "Lisa Flathubi koodihoidla",
      "text": "<p>Flathub parim koht Flatpaki rakenduste leidmiseks. Kasutuselevõtmiseks käivita:</p> <2></2>"
>>>>>>> 5a53b1d7
    },
    "step-1": {
      "name": "Paigalda Flatpak"
    },
    "step-3": {
      "name": "Käivita arvuti uuesti",
      "text": "<0>Flatpaki paigaldamise lõpetamiseks käivita arvuti uuesti. Nüüd polegi muud teha, kui <2>hakka rakendusi paigaldama</2>!</0>"
    }
  },
  "zorin_os": {
    "distroName": "Zorin OS"
  },
  "deepin": {
    "distroName": "Deepin",
    "step-4": {
      "name": "Käivita arvuti uuesti",
      "text": "<0>Flatpaki paigaldamise lõpetamiseks käivita arvuti uuesti. Nüüd polegi muud teha, kui <2>hakka rakendusi paigaldama</2>!</0>"
    },
    "step-1": {
      "name": "Paigalda Flatpak"
    },
    "step-2": {
<<<<<<< HEAD
      "name": "Lisa Flathubi koodihoidla"
=======
      "name": "Lisa Flathubi koodihoidla",
      "text": "<p>Flathub parim koht Flatpaki rakenduste leidmiseks. Kasutuselevõtmiseks käivita:</p> <2></2>"
>>>>>>> 5a53b1d7
    }
  },
  "pardus": {
    "distroName": "Pardus",
    "step-1": {
      "name": "Paigalda Flatpak"
    },
    "step-4": {
      "name": "Käivita arvuti uuesti",
      "text": "<0>Flatpaki paigaldamise lõpetamiseks käivita arvuti uuesti. Nüüd polegi muud teha, kui <2>hakka rakendusi paigaldama</2>!</0>"
    },
    "step-3": {
<<<<<<< HEAD
      "name": "Lisa Flathubi koodihoidla"
=======
      "name": "Lisa Flathubi koodihoidla",
      "text": "<p>Flathub parim koht Flatpaki rakenduste leidmiseks. Kasutuselevõtmiseks käivita:</p> <2></2>"
    },
    "step-2": {
      "name": "Paigalda tarkvarahalduritele Flatpaki plugin",
      "text": "<p>Kui kasutad GNOME'i, siis on hea mõte paigaldada Flatpaki plugin GNOME Tarkvara jaoks. Selleks käivita:</p> <2></2>"
>>>>>>> 5a53b1d7
    }
  },
  "mx_linux": {
    "distroName": "MX Linux",
    "step-2": {
      "name": "Käivita arvuti uuesti",
      "text": "<0>Flatpaki paigaldamise lõpetamiseks käivita arvuti uuesti. Nüüd polegi muud teha, kui <2>hakka rakendusi paigaldama</2>!</0>"
    }
  },
  "pisi_gnulinux": {
    "distroName": "Pisi GNU/Linux",
    "step-3": {
      "name": "Käivita arvuti uuesti"
    },
    "step-1": {
      "name": "Paigalda Flatpak"
    },
    "step-2": {
<<<<<<< HEAD
      "name": "Lisa Flathubi koodihoidla"
=======
      "name": "Lisa Flathubi koodihoidla",
      "text": "<p>Flathub parim koht Flatpaki rakenduste leidmiseks. Kasutuselevõtmiseks käivita:</p> <2></2>"
>>>>>>> 5a53b1d7
    }
  },
  "endeavouros": {
    "distroName": "EndeavourOS",
    "step-1": {
      "name": "Paigalda Flatpak"
    },
    "step-3": {
      "name": "Käivita arvuti uuesti",
      "text": "<0>Flatpaki paigaldamise lõpetamiseks käivita arvuti uuesti. Nüüd polegi muud teha, kui <2>hakka rakendusi paigaldama</2>!</0> <p>Märkus: Flatpaki rakenduste paigaldamise graafiline kasutajaliides ei pruugi EndeavourOSi puhul toimida.</p>"
    },
    "step-2": {
<<<<<<< HEAD
      "name": "Lisa Flathubi koodihoidla"
=======
      "name": "Lisa Flathubi koodihoidla",
      "text": "<p>Flathub parim koht Flatpaki rakenduste leidmiseks. Kasutuselevõtmiseks käivita:</p> <2></2>"
>>>>>>> 5a53b1d7
    }
  },
  "kde_neon": {
    "distroName": "KDE neon",
    "introduction": "<0>Flatpaki tugi on olemas alates KDE Neoni versioonist 19 — lisatoimingud pole vajalikud!</0> <p>Kui kasutad vanemat versiooni, siis järgi allpool toodud juhendit.</p>"
  },
  "gnu_guix": {
    "distroName": "GNU Guix",
    "step-3": {
      "name": "Käivita arvuti uuesti"
    },
    "step-1": {
      "name": "Paigalda Flatpak"
    },
    "step-2": {
<<<<<<< HEAD
      "name": "Lisa Flathubi koodihoidla"
=======
      "name": "Lisa Flathubi koodihoidla",
      "text": "<p>Flathub parim koht Flatpaki rakenduste leidmiseks. Kasutuselevõtmiseks käivita:</p> <2></2>"
>>>>>>> 5a53b1d7
    }
  },
  "crystal_linux": {
    "distroName": "Crystal Linux",
    "step-1": {
      "name": "Paigalda Flatpak",
      "text": "<p>Paigaldamaks Flatpaki Crystal Linuxis esmalt kontrolli, et kõik paketid on uuendatud. Käivita terminalis järgnev käsk:</p> <2></2> <p>Seejärel paigalda Flatpak:</p> <6></6>"
    },
    "step-2": {
<<<<<<< HEAD
      "name": "Lisa Flathubi koodihoidla"
=======
      "name": "Lisa Flathubi koodihoidla",
      "text": "<p>Flathub parim koht Flatpaki rakenduste leidmiseks. Kasutuselevõtmiseks käivita:</p> <2></2>"
>>>>>>> 5a53b1d7
    },
    "step-3": {
      "name": "Käivita arvuti uuesti",
      "text": "<0>Flatpaki paigaldamise lõpetamiseks käivita arvuti uuesti. Nüüd polegi muud teha, kui <2>hakka rakendusi paigaldama</2>!</0>"
    }
  },
  "vanilla_os": {
    "distroName": "Vanilla OS"
  },
  "salix": {
    "distroName": "Salix",
    "introduction": "<0>Alates Salixi versioonist 15.0 on Flatpak vaikimisi paigaldatud — lisatoimingud pole vajalikud!</0> <p>Flathubi tarkvarahoidla on eelseadistatud ja olemas on töölauatarvikud, mis võimaldavad ühe klõpsuga rakenduste paigaldamist Flathubist.</p> <4>Sul pole vaja muud teha, <2>kui paigaldada rakendusi</2>!</4>"
  }
}<|MERGE_RESOLUTION|>--- conflicted
+++ resolved
@@ -2,29 +2,19 @@
   "ubuntu": {
     "distroName": "Ubuntu",
     "step-1": {
-<<<<<<< HEAD
-      "name": "Paigalda Flatpak"
-    },
-    "step-3": {
-      "name": "Lisa Flathubi koodihoidla"
-=======
       "name": "Paigalda Flatpak",
       "text": "<0>Paigaldamaks Flatpakki <strong>Ubuntu versioonis 18.10 (Cosmic Cuttlefish) või hilisemas</strong>, ava terminalirakendus ja käivita:</0> <2></2> <4>Vanemate versioonide puhul <strong>kuni Ubuntu versioonini 18.04 LTS (Bionic Beaver)</strong>, ametlik Flatpaki PPA on vajalik Flatpaki paigaldamiseks ja uuendamiseks. PPA lisamiseks ja Flatpaki paigaldamiseks, ava terminalirakendus ja käivita:</4> <6></6>"
     },
     "step-3": {
       "name": "Lisa Flathubi koodihoidla",
       "text": "<p>Flathub parim koht Flatpaki rakenduste leidmiseks. Kasutuselevõtmiseks käivita:</p> <2></2>"
->>>>>>> 5a53b1d7
     },
     "step-4": {
       "name": "Käivita arvuti uuesti",
       "text": "<0>Flatpaki paigaldamise lõpetamiseks käivita arvuti uuesti. Nüüd polegi muud teha, kui <2>hakka rakendusi paigaldama</2>!</0>"
-<<<<<<< HEAD
-=======
     },
     "step-2": {
       "name": "Paigalda GNOME Tarkvara Flatpaki plugin"
->>>>>>> 5a53b1d7
     }
   },
   "fedora": {
@@ -60,12 +50,8 @@
       "name": "Paigalda Flatpak"
     },
     "step-4": {
-<<<<<<< HEAD
-      "name": "Lisa Flathubi koodihoidla"
-=======
       "name": "Lisa Flathubi koodihoidla",
       "text": "<p>Flathub parim koht Flatpaki rakenduste leidmiseks. Kasutuselevõtmiseks käivita:</p> <2></2>"
->>>>>>> 5a53b1d7
     },
     "step-5": {
       "name": "Käivita arvuti uuesti",
@@ -89,12 +75,8 @@
       "text": "<0>Flatpaki paigaldamise lõpetamiseks käivita arvuti uuesti. Nüüd polegi muud teha, kui <2>hakka rakendusi paigaldama</2>!</0>"
     },
     "step-2": {
-<<<<<<< HEAD
-      "name": "Lisa Flathubi koodihoidla"
-=======
       "name": "Lisa Flathubi koodihoidla",
       "text": "<p>Flathub parim koht Flatpaki rakenduste leidmiseks. Kasutuselevõtmiseks käivita:</p> <2></2>"
->>>>>>> 5a53b1d7
     }
   },
   "arch": {
@@ -109,51 +91,10 @@
     }
   },
   "debian": {
-    "distroName": "Debian",
-    "step-1": {
-<<<<<<< HEAD
-      "name": "Paigalda Flatpak"
-    },
-    "step-3": {
-      "name": "Lisa Flathubi koodihoidla"
-=======
-      "name": "Paigalda Flatpak",
-      "text": "<p>Flatpaki tarkvarapakett on olemas Debiani versioonis 10 (Buster) uuemates. Selle paigaldamiseks käivita juurkasutajana:</p> <2></2>"
-    },
-    "step-3": {
-      "name": "Lisa Flathubi koodihoidla",
-      "text": "<0>Flathub parim koht Flatpaki rakenduste leidmiseks. Kasutuselevõtmiseks laadi alla ja paigalda <2>Flathubi tarkvarahoidla seadistusfail</2> või käivita terminalis järgnev käsk:</0> <2></2>"
->>>>>>> 5a53b1d7
-    },
-    "step-4": {
-      "name": "Käivita arvuti uuesti",
-      "text": "<0>Flatpaki paigaldamise lõpetamiseks käivita arvuti uuesti. Nüüd polegi muud teha, kui <2>hakka rakendusi paigaldama</2>!</0>"
-<<<<<<< HEAD
-=======
-    },
-    "step-2": {
-      "name": "Paigalda tarkvarahalduritele Flatpaki plugin",
-      "text": "<p>Kui kasutad GNOME'i, siis on hea mõte paigaldada Flatpaki plugin GNOME Tarkvara jaoks. Selleks käivita:</p> <2></2> <p>Kui kasutad KDE Plasmat, siis selle asemel paigalda Plasma Discoveri jaoks Flatpaki taustateenus:</p> <6></6>"
->>>>>>> 5a53b1d7
-    }
+    "distroName": "Debian"
   },
   "rocky_linux": {
-    "distroName": "Rocky Linux",
-    "step-2": {
-<<<<<<< HEAD
-      "name": "Lisa Flathubi koodihoidla"
-=======
-      "name": "Lisa Flathubi koodihoidla",
-      "text": "<0>Flathub parim koht Flatpaki rakenduste leidmiseks. Kasutuselevõtmiseks laadi alla ja paigalda <2>Flathubi tarkvarahoidla seadistusfail</2> või käivita terminalis järgnev käsk:</0> <2></2>"
->>>>>>> 5a53b1d7
-    },
-    "step-3": {
-      "name": "Käivita arvuti uuesti",
-      "text": "<0>Flatpaki paigaldamise lõpetamiseks käivita arvuti uuesti. Nüüd polegi muud teha, kui <2>hakka rakendusi paigaldama</2>!</0>"
-    },
-    "step-1": {
-      "name": "Paigalda Flatpak"
-    }
+    "distroName": "Rocky Linux"
   },
   "centos": {
     "distroName": "CentOS"
@@ -165,124 +106,25 @@
     "distroName": "AlmaLinux"
   },
   "gentoo": {
-    "distroName": "Gentoo",
-    "step-2": {
-<<<<<<< HEAD
-      "name": "Lisa Flathubi koodihoidla"
-=======
-      "name": "Lisa Flathubi koodihoidla",
-      "text": "<p>Flathub parim koht Flatpaki rakenduste leidmiseks. Kasutuselevõtmiseks käivita:</p> <2></2>"
->>>>>>> 5a53b1d7
-    },
-    "step-3": {
-      "name": "Käivita arvuti uuesti",
-      "text": "<0>Flatpaki paigaldamise lõpetamiseks käivita arvuti uuesti. Nüüd polegi muud teha, kui <2>hakka rakendusi paigaldama</2>!</0> <p>Märkus: Flatpaki rakenduste paigaldamise graafiline kasutajaliides ei pruugi Gentoo puhul toimida.</p>"
-    },
-    "step-1": {
-      "name": "Paigalda Flatpak"
-    }
+    "distroName": "Gentoo"
   },
   "kubuntu": {
-    "distroName": "Kubuntu",
-    "step-3": {
-<<<<<<< HEAD
-      "name": "Lisa Flathubi koodihoidla"
-=======
-      "name": "Lisa Flathubi koodihoidla",
-      "text": "<p>Flathub parim koht Flatpaki rakenduste leidmiseks. Kasutuselevõtmiseks ava Discover, klõpsi valikut Seadistused ning lisa Flathubi tarkvarahoidla:</p>"
->>>>>>> 5a53b1d7
-    },
-    "step-4": {
-      "name": "Käivita arvuti uuesti",
-      "text": "<0>Flatpaki paigaldamise lõpetamiseks käivita arvuti uuesti. Nüüd polegi muud teha, kui <2>hakka rakendusi paigaldama</2>!</0>"
-    },
-    "step-1": {
-      "name": "Paigalda Flatpak"
-    }
+    "distroName": "Kubuntu"
   },
   "solus": {
-    "distroName": "Solus",
-    "step-2": {
-<<<<<<< HEAD
-      "name": "Lisa Flathubi koodihoidla"
-=======
-      "name": "Lisa Flathubi koodihoidla",
-      "text": "<0>Flathub parim koht Flatpaki rakenduste leidmiseks. Kasutuselevõtmiseks laadi alla ja paigalda <2>Flathubi tarkvarahoidla seadistusfail</2> või käivita terminalis järgnev käsk:</0> <2></2>"
->>>>>>> 5a53b1d7
-    },
-    "step-1": {
-      "name": "Paigalda Flatpak"
-    },
-    "step-3": {
-      "name": "Käivita arvuti uuesti"
-    }
+    "distroName": "Solus"
   },
   "alpine": {
-    "distroName": "Alpine",
-    "step-1": {
-      "name": "Paigalda Flatpak"
-    },
-    "step-3": {
-<<<<<<< HEAD
-      "name": "Lisa Flathubi koodihoidla"
-=======
-      "name": "Lisa Flathubi koodihoidla",
-      "text": "<0>Flathub parim koht Flatpaki rakenduste leidmiseks. Kasutuselevõtmiseks laadi alla ja paigalda <2>Flathubi tarkvarahoidla seadistusfail</2> või käivita terminalis järgnev käsk:</0> <2></2>"
->>>>>>> 5a53b1d7
-    },
-    "step-4": {
-      "name": "Käivita arvuti uuesti",
-      "text": "<0>Flatpaki paigaldamise lõpetamiseks käivita arvuti uuesti. Nüüd polegi muud teha, kui <1>hakka rakendusi paigaldama</1>!</0>"
-<<<<<<< HEAD
-=======
-    },
-    "step-2": {
-      "name": "Paigalda tarkvarahalduritele Flatpaki plugin"
->>>>>>> 5a53b1d7
-    }
+    "distroName": "Alpine"
   },
   "mageia": {
-    "distroName": "Mageia",
-    "step-1": {
-      "name": "Paigalda Flatpak"
-    },
-    "step-3": {
-      "name": "Käivita arvuti uuesti",
-      "text": "<0>Flatpaki paigaldamise lõpetamiseks käivita arvuti uuesti. Nüüd polegi muud teha, kui <2>hakka rakendusi paigaldama</2>!</0> <p>Märkus: Flatpaki rakenduste paigaldamise graafiline kasutajaliides ei pruugi Mageia puhul toimida.</p>"
-    },
-    "step-2": {
-<<<<<<< HEAD
-      "name": "Lisa Flathubi koodihoidla"
-=======
-      "name": "Lisa Flathubi koodihoidla",
-      "text": "<0>Flathub parim koht Flatpaki rakenduste leidmiseks. Kasutuselevõtmiseks laadi alla ja paigalda <2>Flathubi tarkvarahoidla seadistusfail</2> või käivita terminalis järgnev käsk:</0> <2></2>"
->>>>>>> 5a53b1d7
-    }
+    "distroName": "Mageia"
   },
   "openmandriva_lx": {
     "distroName": "OpenMandriva Lx"
   },
   "pop_os": {
-    "distroName": "Pop!_OS",
-    "step-2": {
-<<<<<<< HEAD
-      "name": "Lisa Flathubi koodihoidla"
-=======
-      "name": "Lisa Flathubi koodihoidla",
-      "text": "<0>Flathub parim koht Flatpaki rakenduste leidmiseks. Kasutuselevõtmiseks laadi alla ja paigalda <2>Flathubi tarkvarahoidla seadistusfail</2> või käivita terminalis järgnev käsk:</0> <2></2>"
->>>>>>> 5a53b1d7
-    },
-    "step-1": {
-      "name": "Paigalda Flatpak"
-    },
-    "step-3": {
-      "name": "Käivita arvuti uuesti"
-<<<<<<< HEAD
-    }
-=======
-    },
-    "introduction": "<0>Flatpaki tugi on olemas alates Pop!_OSi versioonist 20.04 — lisatoimingud pole vajalikud!</0> <p>Kui kasutad vanemat versiooni, siis järgi allpool toodud juhendit.</p>"
->>>>>>> 5a53b1d7
+    "distroName": "Pop!_OS"
   },
   "elementary_os": {
     "distroName": "elementary OS"
@@ -303,121 +145,28 @@
     "distroName": "Clear Linux"
   },
   "void_linux": {
-    "distroName": "Void Linux",
-    "step-1": {
-      "name": "Paigalda Flatpak"
-    },
-    "step-2": {
-<<<<<<< HEAD
-      "name": "Lisa Flathubi koodihoidla"
-=======
-      "name": "Lisa Flathubi koodihoidla",
-      "text": "<p>Flathub parim koht Flatpaki rakenduste leidmiseks. Kasutuselevõtmiseks käivita:</p> <2></2>"
->>>>>>> 5a53b1d7
-    },
-    "step-3": {
-      "name": "Käivita arvuti uuesti",
-      "text": "<0>Flatpaki paigaldamise lõpetamiseks käivita arvuti uuesti. Nüüd polegi muud teha, kui <2>hakka rakendusi paigaldama</2>!</0>"
-    }
+    "distroName": "Void Linux"
   },
   "nixos": {
-    "distroName": "NixOS",
-    "step-2": {
-<<<<<<< HEAD
-      "name": "Lisa Flathubi koodihoidla"
-=======
-      "name": "Lisa Flathubi koodihoidla",
-      "text": "<p>Flathub parim koht Flatpaki rakenduste leidmiseks. Kasutuselevõtmiseks käivita:</p> <2></2>"
->>>>>>> 5a53b1d7
-    },
-    "step-3": {
-      "name": "Käivita arvuti uuesti",
-      "text": "<0>Flatpaki paigaldamise lõpetamiseks käivita arvuti uuesti. Nüüd polegi muud teha, kui <2>hakka rakendusi paigaldama</2>!</0>"
-    },
-    "step-1": {
-      "name": "Paigalda Flatpak"
-    }
+    "distroName": "NixOS"
   },
   "pureos": {
     "distroName": "PureOS"
   },
   "turkman_linux": {
-    "distroName": "Turkman Linux",
-    "step-4": {
-      "name": "Käivita arvuti uuesti"
-    },
-    "step-1": {
-      "name": "Paigalda Flatpak"
-    },
-    "step-3": {
-<<<<<<< HEAD
-      "name": "Lisa Flathubi koodihoidla"
-=======
-      "name": "Lisa Flathubi koodihoidla",
-      "text": "<p>Flathub parim koht Flatpaki rakenduste leidmiseks. Kasutuselevõtmiseks käivita:</p> <2></2>"
->>>>>>> 5a53b1d7
-    }
+    "distroName": "Turkman Linux"
   },
   "ataraxia_linux": {
-    "distroName": "Ataraxia Linux",
-    "step-2": {
-<<<<<<< HEAD
-      "name": "Lisa Flathubi koodihoidla"
-=======
-      "name": "Lisa Flathubi koodihoidla",
-      "text": "<p>Flathub parim koht Flatpaki rakenduste leidmiseks. Kasutuselevõtmiseks käivita:</p> <2></2>"
->>>>>>> 5a53b1d7
-    },
-    "step-1": {
-      "name": "Paigalda Flatpak"
-    },
-    "step-3": {
-      "name": "Käivita arvuti uuesti",
-      "text": "<0>Flatpaki paigaldamise lõpetamiseks käivita arvuti uuesti. Nüüd polegi muud teha, kui <2>hakka rakendusi paigaldama</2>!</0>"
-    }
+    "distroName": "Ataraxia Linux"
   },
   "zorin_os": {
     "distroName": "Zorin OS"
   },
   "deepin": {
-    "distroName": "Deepin",
-    "step-4": {
-      "name": "Käivita arvuti uuesti",
-      "text": "<0>Flatpaki paigaldamise lõpetamiseks käivita arvuti uuesti. Nüüd polegi muud teha, kui <2>hakka rakendusi paigaldama</2>!</0>"
-    },
-    "step-1": {
-      "name": "Paigalda Flatpak"
-    },
-    "step-2": {
-<<<<<<< HEAD
-      "name": "Lisa Flathubi koodihoidla"
-=======
-      "name": "Lisa Flathubi koodihoidla",
-      "text": "<p>Flathub parim koht Flatpaki rakenduste leidmiseks. Kasutuselevõtmiseks käivita:</p> <2></2>"
->>>>>>> 5a53b1d7
-    }
+    "distroName": "Deepin"
   },
   "pardus": {
-    "distroName": "Pardus",
-    "step-1": {
-      "name": "Paigalda Flatpak"
-    },
-    "step-4": {
-      "name": "Käivita arvuti uuesti",
-      "text": "<0>Flatpaki paigaldamise lõpetamiseks käivita arvuti uuesti. Nüüd polegi muud teha, kui <2>hakka rakendusi paigaldama</2>!</0>"
-    },
-    "step-3": {
-<<<<<<< HEAD
-      "name": "Lisa Flathubi koodihoidla"
-=======
-      "name": "Lisa Flathubi koodihoidla",
-      "text": "<p>Flathub parim koht Flatpaki rakenduste leidmiseks. Kasutuselevõtmiseks käivita:</p> <2></2>"
-    },
-    "step-2": {
-      "name": "Paigalda tarkvarahalduritele Flatpaki plugin",
-      "text": "<p>Kui kasutad GNOME'i, siis on hea mõte paigaldada Flatpaki plugin GNOME Tarkvara jaoks. Selleks käivita:</p> <2></2>"
->>>>>>> 5a53b1d7
-    }
+    "distroName": "Pardus"
   },
   "mx_linux": {
     "distroName": "MX Linux",
@@ -427,79 +176,20 @@
     }
   },
   "pisi_gnulinux": {
-    "distroName": "Pisi GNU/Linux",
-    "step-3": {
-      "name": "Käivita arvuti uuesti"
-    },
-    "step-1": {
-      "name": "Paigalda Flatpak"
-    },
-    "step-2": {
-<<<<<<< HEAD
-      "name": "Lisa Flathubi koodihoidla"
-=======
-      "name": "Lisa Flathubi koodihoidla",
-      "text": "<p>Flathub parim koht Flatpaki rakenduste leidmiseks. Kasutuselevõtmiseks käivita:</p> <2></2>"
->>>>>>> 5a53b1d7
-    }
+    "distroName": "Pisi GNU/Linux"
   },
   "endeavouros": {
-    "distroName": "EndeavourOS",
-    "step-1": {
-      "name": "Paigalda Flatpak"
-    },
-    "step-3": {
-      "name": "Käivita arvuti uuesti",
-      "text": "<0>Flatpaki paigaldamise lõpetamiseks käivita arvuti uuesti. Nüüd polegi muud teha, kui <2>hakka rakendusi paigaldama</2>!</0> <p>Märkus: Flatpaki rakenduste paigaldamise graafiline kasutajaliides ei pruugi EndeavourOSi puhul toimida.</p>"
-    },
-    "step-2": {
-<<<<<<< HEAD
-      "name": "Lisa Flathubi koodihoidla"
-=======
-      "name": "Lisa Flathubi koodihoidla",
-      "text": "<p>Flathub parim koht Flatpaki rakenduste leidmiseks. Kasutuselevõtmiseks käivita:</p> <2></2>"
->>>>>>> 5a53b1d7
-    }
+    "distroName": "EndeavourOS"
   },
   "kde_neon": {
     "distroName": "KDE neon",
     "introduction": "<0>Flatpaki tugi on olemas alates KDE Neoni versioonist 19 — lisatoimingud pole vajalikud!</0> <p>Kui kasutad vanemat versiooni, siis järgi allpool toodud juhendit.</p>"
   },
   "gnu_guix": {
-    "distroName": "GNU Guix",
-    "step-3": {
-      "name": "Käivita arvuti uuesti"
-    },
-    "step-1": {
-      "name": "Paigalda Flatpak"
-    },
-    "step-2": {
-<<<<<<< HEAD
-      "name": "Lisa Flathubi koodihoidla"
-=======
-      "name": "Lisa Flathubi koodihoidla",
-      "text": "<p>Flathub parim koht Flatpaki rakenduste leidmiseks. Kasutuselevõtmiseks käivita:</p> <2></2>"
->>>>>>> 5a53b1d7
-    }
+    "distroName": "GNU Guix"
   },
   "crystal_linux": {
-    "distroName": "Crystal Linux",
-    "step-1": {
-      "name": "Paigalda Flatpak",
-      "text": "<p>Paigaldamaks Flatpaki Crystal Linuxis esmalt kontrolli, et kõik paketid on uuendatud. Käivita terminalis järgnev käsk:</p> <2></2> <p>Seejärel paigalda Flatpak:</p> <6></6>"
-    },
-    "step-2": {
-<<<<<<< HEAD
-      "name": "Lisa Flathubi koodihoidla"
-=======
-      "name": "Lisa Flathubi koodihoidla",
-      "text": "<p>Flathub parim koht Flatpaki rakenduste leidmiseks. Kasutuselevõtmiseks käivita:</p> <2></2>"
->>>>>>> 5a53b1d7
-    },
-    "step-3": {
-      "name": "Käivita arvuti uuesti",
-      "text": "<0>Flatpaki paigaldamise lõpetamiseks käivita arvuti uuesti. Nüüd polegi muud teha, kui <2>hakka rakendusi paigaldama</2>!</0>"
-    }
+    "distroName": "Crystal Linux"
   },
   "vanilla_os": {
     "distroName": "Vanilla OS"
